--- conflicted
+++ resolved
@@ -7,11 +7,7 @@
 from lifecycle.models import Group, User
 
 
-<<<<<<< HEAD
 class AuthenticationException(Exception):
-=======
-class AutheticationException(Exception):
->>>>>>> db8fcfb0
     """Raised when the binding fails"""
 
 
@@ -61,17 +57,12 @@
         connection = ldap3.Connection(
             server, user=self.config["bind_dn"], password=self.config["bind_password"]
         )
-<<<<<<< HEAD
-        # We want to ensure that if incorrect credentials are passed in that we get some feedback about it
-        # The handling for ensuring that a password is passed in is already handled elsewhere
+
+        # We want to ensure that if incorrect credentials are passed in
+        # that we get some feedback about it
+        # Ensuring that a password is passed in is already handled elsewhere
         if not connection.bind():
             raise AuthenticationException("Username or Password not valid")
-=======
-        # We want to ensure that we pass in the wrong password that we get some feedback about it
-        # The handling for ensuring that a password is passed in is already handled elsewhere
-        if not connection.bind():
-            raise AutheticationException("Password is invalid")
->>>>>>> db8fcfb0
         return connection
 
     def fetch(self):
